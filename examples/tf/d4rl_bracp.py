--- conflicted
+++ resolved
@@ -137,7 +137,6 @@
         },
         'halfcheetah-medium-replay-v0': {
             'generalization_threshold': 2.0,
-<<<<<<< HEAD
         },
         'hopper-random-v0': {
             'generalization_threshold': 0.1,
@@ -150,16 +149,6 @@
         'halfcheetah-random-v0': {
             'generalization_threshold': 0.1,
             'std_scale': 1.0
-        },
-        'pen-human-v0': {
-            'reg_type': 'mmd',
-            'generalization_threshold': 0.
-        },
-        'antmaze-umaze-v0': {
-            'reg_type': 'kl',
-            'generalization_threshold': 0.1,
-=======
->>>>>>> 82668096
         }
     }
     override_args = default_args.get(env_name, dict())
